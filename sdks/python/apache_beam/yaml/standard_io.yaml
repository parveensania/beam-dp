#
# Licensed to the Apache Software Foundation (ASF) under one or more
# contributor license agreements.  See the NOTICE file distributed with
# this work for additional information regarding copyright ownership.
# The ASF licenses this file to You under the Apache License, Version 2.0
# (the "License"); you may not use this file except in compliance with
# the License.  You may obtain a copy of the License at
#
#    http://www.apache.org/licenses/LICENSE-2.0
#
# Unless required by applicable law or agreed to in writing, software
# distributed under the License is distributed on an "AS IS" BASIS,
# WITHOUT WARRANTIES OR CONDITIONS OF ANY KIND, either express or implied.
# See the License for the specific language governing permissions and
# limitations under the License.
#

# This file enumerates the various IOs that are available by default as
# top-level transforms in Beam's YAML.
#
# Note that there may be redundant implementations. In these cases the specs
# should be kept in sync.
# TODO(yaml): See if this can be enforced programmatically.

- type: renaming
  transforms:
    'ReadFromBigQuery': 'ReadFromBigQuery'
    'WriteToBigQuery': 'WriteToBigQuery'
  config:
    mappings:
      'ReadFromBigQuery':
        query: 'query'
        table: 'tableSpec'
        fields: 'selectedFields'
        row_restriction: 'rowRestriction'
      'WriteToBigQuery':
        table: 'table'
        create_disposition: 'createDisposition'
        write_disposition: 'writeDisposition'
        error_handling: 'errorHandling'
    underlying_provider:
      type: beamJar
      transforms:
        'ReadFromBigQuery': 'beam:schematransform:org.apache.beam:bigquery_storage_read:v1'
        'WriteToBigQuery': 'beam:schematransform:org.apache.beam:bigquery_storage_write:v2'
      config:
        gradle_target: 'sdks:java:extensions:sql:expansion-service:shadowJar'

- type: python
  transforms:
    'ReadFromBigQuery': 'apache_beam.yaml.yaml_io.read_from_bigquery'
    # Disable until https://github.com/apache/beam/issues/28162 is resolved.
    # 'WriteToBigQuery': 'apache_beam.yaml.yaml_io.write_to_bigquery'
    'ReadFromText': 'apache_beam.yaml.yaml_io.read_from_text'
    'WriteToText': 'apache_beam.yaml.yaml_io.write_to_text'
    'ReadFromPubSub': 'apache_beam.yaml.yaml_io.read_from_pubsub'
    'WriteToPubSub': 'apache_beam.yaml.yaml_io.write_to_pubsub'

# Declared as a renaming transform to avoid exposing all
# (implementation-specific) pandas arguments and aligning with possible Java
# implementation.
# Invoking these directly as a PyTransform is still an option for anyone wanting
# to use these power-features in a language-dependent manner.
- type: renaming
  transforms:
    'ReadFromCsv': 'ReadFromCsv'
    'WriteToCsv': 'WriteToCsv'
    'ReadFromJson': 'ReadFromJson'
    'WriteToJson': 'WriteToJson'
<<<<<<< HEAD
    'ReadFromParquet': 'ReadFromParquet'
    'WriteToParquet': 'WriteToParquet'
=======
    'ReadFromAvro': 'ReadFromAvro'
    'WriteToAvro': 'WriteToAvro'
>>>>>>> ce217d36
  config:
    mappings:
      'ReadFromCsv':
        path: 'path'
      'WriteToCsv':
        path: 'path'
      'ReadFromJson':
        path: 'path'
      'WriteToJson':
        path: 'path'
<<<<<<< HEAD
      'ReadFromParquet':
        path: 'file_pattern'
      'WriteToParquet':
        path: 'file_path_prefix'
    defaults:
      'ReadFromParquet':
=======
      'ReadFromAvro':
        path: 'file_pattern'
      'WriteToAvro':
        path: 'file_path_prefix'
    defaults:
      'ReadFromAvro':
>>>>>>> ce217d36
        as_rows: True
    underlying_provider:
      type: python
      transforms:
        'ReadFromCsv': 'apache_beam.io.ReadFromCsv'
        'WriteToCsv': 'apache_beam.io.WriteToCsv'
        'ReadFromJson': 'apache_beam.io.ReadFromJson'
        'WriteToJson': 'apache_beam.io.WriteToJson'
<<<<<<< HEAD
        'ReadFromParquet': 'apache_beam.io.ReadFromParquet'
        'WriteToParquet': 'apache_beam.io.WriteToParquet'
=======
        'ReadFromAvro': 'apache_beam.io.ReadFromAvro'
        'WriteToAvro': 'apache_beam.io.WriteToAvro'
>>>>>>> ce217d36
<|MERGE_RESOLUTION|>--- conflicted
+++ resolved
@@ -67,13 +67,10 @@
     'WriteToCsv': 'WriteToCsv'
     'ReadFromJson': 'ReadFromJson'
     'WriteToJson': 'WriteToJson'
-<<<<<<< HEAD
     'ReadFromParquet': 'ReadFromParquet'
     'WriteToParquet': 'WriteToParquet'
-=======
     'ReadFromAvro': 'ReadFromAvro'
     'WriteToAvro': 'WriteToAvro'
->>>>>>> ce217d36
   config:
     mappings:
       'ReadFromCsv':
@@ -84,21 +81,18 @@
         path: 'path'
       'WriteToJson':
         path: 'path'
-<<<<<<< HEAD
       'ReadFromParquet':
         path: 'file_pattern'
       'WriteToParquet':
         path: 'file_path_prefix'
-    defaults:
-      'ReadFromParquet':
-=======
       'ReadFromAvro':
         path: 'file_pattern'
       'WriteToAvro':
         path: 'file_path_prefix'
     defaults:
+      'ReadFromParquet':
+        as_rows: True
       'ReadFromAvro':
->>>>>>> ce217d36
         as_rows: True
     underlying_provider:
       type: python
@@ -107,10 +101,7 @@
         'WriteToCsv': 'apache_beam.io.WriteToCsv'
         'ReadFromJson': 'apache_beam.io.ReadFromJson'
         'WriteToJson': 'apache_beam.io.WriteToJson'
-<<<<<<< HEAD
         'ReadFromParquet': 'apache_beam.io.ReadFromParquet'
         'WriteToParquet': 'apache_beam.io.WriteToParquet'
-=======
         'ReadFromAvro': 'apache_beam.io.ReadFromAvro'
-        'WriteToAvro': 'apache_beam.io.WriteToAvro'
->>>>>>> ce217d36
+        'WriteToAvro': 'apache_beam.io.WriteToAvro'